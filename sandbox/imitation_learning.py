--- conflicted
+++ resolved
@@ -22,16 +22,12 @@
     from model.sequential.rnn_controller import RnnController
 
     # SECTION: Run imitation learning experiment across different control noises
-<<<<<<< HEAD
-    SHP = Namespace(S_D=2, I_D=1, O_D=1, input_enabled=True)
-=======
     SHP = Namespace(
         S_D=3, problem_shape=Namespace(
             environment=Namespace(observation=2),
             controller=Namespace(input=2),
         )
     )
->>>>>>> 93ed74ca
     hp_name = "control_noise_std"
 
     dist = LQGDistribution("gaussian", "gaussian", 0.1, 0.1, 1.0, 1.0)
