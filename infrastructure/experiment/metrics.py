import collections
from argparse import Namespace
from typing import *

import numpy as np
import torch
import torch.nn as nn
import torch.utils.data
import tensordict.utils
from tensordict import TensorDict

from infrastructure import utils
from infrastructure.utils import PTR
from model.base import Predictor
from system.base import SystemGroup


MetricVars = Tuple[Namespace, TensorDict[str, torch.Tensor]]

class Metric(object):
    @classmethod
    def compute(cls,
                mv: MetricVars,
                dependency: str,
                cache: Dict[str, np.ndarray[TensorDict[str, torch.Tensor]]]
    ) -> np.ndarray[TensorDict[str, torch.Tensor]]:
        if dependency not in cache:
            exclusive, ensembled_learned_kfs = mv
            with torch.set_grad_enabled(False):
                run_arr = utils.multi_map(
                    lambda dataset: Predictor.run(exclusive.reference_module, ensembled_learned_kfs, *dataset),
                    utils.rgetattr(exclusive, f"info.{dependency}.dataset"), dtype=TensorDict
                )
            cache[dependency] = run_arr
        return cache[dependency]

    def __init__(self, evaluate_func: Callable[[MetricVars, Dict[str, np.ndarray[TensorDict[str, torch.Tensor]]], bool], np.ndarray[torch.Tensor]]) -> None:
        self._evaluate_func = evaluate_func

    def evaluate(self,
                 mv: MetricVars,
                 cache: Dict[str, np.ndarray[TensorDict[str, torch.Tensor]]],
                 sweep_position: str,
                 with_batch_dim: bool
    ) -> torch.Tensor:
        assert sweep_position in ("inside", "outside"), f"Position of hyperparameter sweep must be either before model_shape (outside) or after model_shape (inside), but got {sweep_position}."
        result_arr = self._evaluate_func(mv, cache, with_batch_dim)
        return utils.stack_tensor_arr(result_arr, dim=(0 if sweep_position == "outside" else 2))


Metrics: OrderedDict[str, Metric] = collections.OrderedDict()
def add_to_metrics(M: Metric, names: str | Iterable[str]):
    if isinstance(names, str):
        names = (names,)
    for n in names:
        Metrics[n] = M

def _unsqueeze_if(t: torch.Tensor, b: bool) -> torch.Tensor:
    return t.unsqueeze(-1) if b else t

def _get_evaluation_metric_with_dataset_type_and_targets(ds_type: str, key: Tuple[str, ...], target: Tuple[str, ...]) -> Metric:
    def eval_func(
            mv: MetricVars,
            cache: Dict[str, np.ndarray[TensorDict[str, torch.Tensor]]],
            with_batch_dim: bool
    ) -> np.ndarray[torch.Tensor]:
        exclusive, ensembled_learned_kfs = mv
        run_arr = Metric.compute(mv, ds_type, cache)

        return utils.multi_map(
            lambda pair: Predictor.evaluate_run(
                pair[0][key], pair[1].obj, target,
                batch_mean=not with_batch_dim
            ), utils.multi_zip(run_arr, utils.rgetattr(exclusive, f"info.{ds_type}.dataset")), dtype=torch.Tensor
        )
    return Metric(eval_func)

def _get_noiseless_error_with_dataset_type_and_key(ds_type: str, key: Tuple[str, ...]) -> Metric:
    def eval_func(
            mv: MetricVars,
            cache: Dict[str, np.ndarray[TensorDict[str, torch.Tensor]]],
            with_batch_dim: bool
    ) -> np.ndarray[torch.Tensor]:
        exclusive, ensembled_learned_kfs = mv
        run_arr = Metric.compute(mv, ds_type, cache)

        def noiseless_error(args: Tuple[TensorDict[str, torch.Tensor], PTR, SystemGroup]) -> torch.Tensor:
            run, dataset, sg = args
            reducible_error = Predictor.evaluate_run(
                run[key], dataset.obj, ("environment", "noiseless_observation"),
                batch_mean=not with_batch_dim
            )
            env = sg.environment
            irreducible_error = utils.batch_trace(env.H @ env.S_W @ env.H.mT + env.S_V)[:, None]
<<<<<<< HEAD
            return (reducible_error.T + irreducible_error.T).T
            
=======
            return reducible_error + tensordict.utils.expand_as_right(irreducible_error, reducible_error)

>>>>>>> e35a7070
        return utils.multi_map(noiseless_error, utils.multi_zip(
            run_arr, utils.rgetattr(exclusive, f"info.{ds_type}.dataset"),
            utils.rgetattr(exclusive, f"info.{ds_type}.systems")
        ), dtype=torch.Tensor)
<<<<<<< HEAD
        
=======

    return Metric(eval_func)

def _get_noiseless_error_with_dataset_type_and_target(ds_type: str, target: Tuple[str, ...]) -> Metric:
    def eval_func(
            mv: MetricVars,
            cache: Dict[str, np.ndarray[TensorDict[str, torch.Tensor]]],
            with_batch_dim: bool
    ) -> np.ndarray[torch.Tensor]:
        exclusive, ensembled_learned_kfs = mv

        def noiseless_error(args: Tuple[PTR, SystemGroup]) -> torch.Tensor:
            dataset, sg = args
            reducible_error = Predictor.evaluate_run(
                dataset.obj[target], dataset.obj, ("environment", "noiseless_observation"),
                batch_mean=not with_batch_dim
            )
            env = sg.environment
            irreducible_error = utils.batch_trace(env.H @ env.S_W @ env.H.mT + env.S_V)[:, None]
            return reducible_error + tensordict.utils.expand_as_right(irreducible_error, reducible_error)

        return utils.multi_map(noiseless_error, utils.multi_zip(
            utils.rgetattr(exclusive, f"info.{ds_type}.dataset"),
            utils.rgetattr(exclusive, f"info.{ds_type}.systems")
        ), dtype=torch.Tensor)

>>>>>>> e35a7070
    return Metric(eval_func)

def _get_comparator_metric_with_dataset_type_and_targets(ds_type: str, target1: Tuple[str, ...], target2: Tuple[str, ...]) -> Metric:
    def eval_func(
            mv: MetricVars,
            cache: Dict[str, np.ndarray[TensorDict[str, torch.Tensor]]],
            with_batch_dim: bool
    ) -> np.ndarray[torch.Tensor]:
        exclusive, ensembled_learned_kfs = mv
        return utils.multi_map(
            lambda dataset: Predictor.evaluate_run(dataset.obj[target1], dataset.obj, target2, batch_mean=not with_batch_dim),
            utils.rgetattr(exclusive, f"info.{ds_type}.dataset"), dtype=torch.Tensor
        )
    return Metric(eval_func)

def _get_analytical_error_with_dataset_type_and_key(ds_type: str, key: Tuple[str, ...]) -> Metric:
    def eval_func(
            mv: MetricVars,
            cache: Dict[str, np.ndarray[TensorDict[str, torch.Tensor]]],
            with_batch_dim: bool
    ) -> np.ndarray[torch.Tensor]:
        exclusive, ensembled_learned_kfs = mv

        def analytical_error(sg: SystemGroup) -> torch.Tensor:
            return _unsqueeze_if(exclusive.reference_module.analytical_error(
                ensembled_learned_kfs[:, :, None],
                sg.td()[:, None, :]
            )[key], with_batch_dim)

        with torch.set_grad_enabled(False):
            return utils.multi_map(analytical_error, utils.rgetattr(exclusive, f"info.{ds_type}.systems"), dtype=torch.Tensor)
    return Metric(eval_func)

def _get_gradient_norm_with_dataset_type(ds_type: str) -> Metric:
    def eval_func(
            mv: MetricVars,
            cache: Dict[str, np.ndarray[TensorDict[str, torch.Tensor]]],
            with_batch_dim: bool
    ) -> np.ndarray[torch.Tensor]:
        raise NotImplementedError("This metric is outdated, and we need to derive a new way of determining convergence.")
        exclusive, ensembled_learned_kfs = mv

        reset_ensembled_learned_kfs = Predictor.clone_parameter_state(exclusive.reference_module, ensembled_learned_kfs)
        params = [p for p in reset_ensembled_learned_kfs.values() if isinstance(p, nn.Parameter)]

        dataset_arr = utils.rgetattr(exclusive, f"info.{ds_type}.dataset")
        with torch.set_grad_enabled(True):
            run_arr = utils.multi_map(
                lambda dataset: Predictor.run(exclusive.reference_module, reset_ensembled_learned_kfs, *dataset)["environment", "observation"],
                dataset_arr, dtype=torch.Tensor
            )
            loss_arr = utils.multi_map(
                lambda pair: Predictor.evaluate_run(pair[0], pair[1].obj, ("environment", "observation")).mean(dim=-1),
                utils.multi_zip(run_arr, dataset_arr), dtype=torch.Tensor
            )

        def gradient_norm(loss: torch.Tensor) -> torch.Tensor:
            grads = torch.autograd.grad(loss.sum(), params, allow_unused=True)
            return _unsqueeze_if(torch.Tensor(sum(
                torch.norm(torch.flatten(grad, start_dim=2, end_dim=-1), dim=2)
                for grad in grads if grad is not None
            )), with_batch_dim)

        return utils.multi_map(
            gradient_norm,
            loss_arr, dtype=torch.Tensor
        )
    return Metric(eval_func)

def _get_irreducible_loss_with_dataset_type_and_key(ds_type: str, key: Tuple[str, ...]) -> Metric:
    def eval_func(
            mv: MetricVars,
            cache: Dict[str, np.ndarray[TensorDict[str, torch.Tensor]]],
            with_batch_dim: bool
    ) -> np.ndarray[torch.Tensor]:
        exclusive, ensembled_learned_kfs = mv
        return utils.multi_map(
            lambda sg: _unsqueeze_if(sg.td()[("irreducible_loss", *key)][:, None], with_batch_dim),
            utils.rgetattr(exclusive, f"info.{ds_type}.systems"), dtype=torch.Tensor
        )
    return Metric(eval_func)




add_to_metrics(_get_evaluation_metric_with_dataset_type_and_targets(
    "train", ("environment", "observation"), ("environment", "observation")
), names="overfit")
add_to_metrics(_get_evaluation_metric_with_dataset_type_and_targets(
    "valid", ("environment", "observation"), ("environment", "observation")
), names="validation")
add_to_metrics(_get_evaluation_metric_with_dataset_type_and_targets(
    "valid", ("environment", "observation"), ("environment", "target_observation_estimation")
), names="validation_target")
add_to_metrics(_get_evaluation_metric_with_dataset_type_and_targets(
    "test", ("environment", "observation"), ("environment", "observation")
), names=["testing", "l"])
add_to_metrics(_get_evaluation_metric_with_dataset_type_and_targets(
    "valid", ("controller", "input"), ("controller", "input")
), names="validation_controller")

add_to_metrics(_get_noiseless_error_with_dataset_type_and_key("train", ("environment", "observation")), names="noiseless_overfit")
add_to_metrics(_get_noiseless_error_with_dataset_type_and_key("valid", ("environment", "observation")), names="noiseless_validation")
add_to_metrics(_get_noiseless_error_with_dataset_type_and_key("test", ("environment", "observation")), names=["noiseless_testing", "nl"])

add_to_metrics(_get_comparator_metric_with_dataset_type_and_targets(
    "test", ("environment", "target_observation_estimation"), ("environment", "observation")
), names=["testing_empirical_irreducible", "eil"])

add_to_metrics(_get_noiseless_error_with_dataset_type_and_target(
    "test", ("environment", "target_observation_estimation")
), names=["noiseless_testing_empirical_irreducible", "neil"])

add_to_metrics(_get_analytical_error_with_dataset_type_and_key("valid", ("environment", "observation")), names="validation_analytical")
add_to_metrics(_get_analytical_error_with_dataset_type_and_key("valid", ("controller", "input")), names="validation_controller_analytical")
add_to_metrics(_get_analytical_error_with_dataset_type_and_key("test", ("environment", "observation")), names=["testing_analytical", "al"])

add_to_metrics(_get_gradient_norm_with_dataset_type("train"), names="overfit_gradient_norm")

add_to_metrics(_get_irreducible_loss_with_dataset_type_and_key("test", ("environment", "observation")), names=["testing_irreducible", "il"])



<|MERGE_RESOLUTION|>--- conflicted
+++ resolved
@@ -92,20 +92,12 @@
             )
             env = sg.environment
             irreducible_error = utils.batch_trace(env.H @ env.S_W @ env.H.mT + env.S_V)[:, None]
-<<<<<<< HEAD
             return (reducible_error.T + irreducible_error.T).T
-            
-=======
-            return reducible_error + tensordict.utils.expand_as_right(irreducible_error, reducible_error)
-
->>>>>>> e35a7070
+
         return utils.multi_map(noiseless_error, utils.multi_zip(
             run_arr, utils.rgetattr(exclusive, f"info.{ds_type}.dataset"),
             utils.rgetattr(exclusive, f"info.{ds_type}.systems")
         ), dtype=torch.Tensor)
-<<<<<<< HEAD
-        
-=======
 
     return Metric(eval_func)
 
@@ -125,14 +117,13 @@
             )
             env = sg.environment
             irreducible_error = utils.batch_trace(env.H @ env.S_W @ env.H.mT + env.S_V)[:, None]
-            return reducible_error + tensordict.utils.expand_as_right(irreducible_error, reducible_error)
-
+            return (reducible_error.T + irreducible_error.T).T
+            
         return utils.multi_map(noiseless_error, utils.multi_zip(
             utils.rgetattr(exclusive, f"info.{ds_type}.dataset"),
             utils.rgetattr(exclusive, f"info.{ds_type}.systems")
         ), dtype=torch.Tensor)
 
->>>>>>> e35a7070
     return Metric(eval_func)
 
 def _get_comparator_metric_with_dataset_type_and_targets(ds_type: str, target1: Tuple[str, ...], target2: Tuple[str, ...]) -> Metric:
