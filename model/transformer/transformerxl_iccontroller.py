from argparse import Namespace
from typing import *

import torch
import torch.nn as nn
from transformers import TransfoXLModel

from model.transformer.base import TransformerController


class TransformerXLInContextController(TransformerController):
    def __init__(self, modelArgs: Namespace):
        self.config = modelArgs.transformerxl
        TransformerController.__init__(self, modelArgs, self.config.d_model)

        self.core = TransfoXLModel(self.config)
        if modelArgs.bias:
<<<<<<< HEAD
            self.input_bias = nn.Parameter(torch.randn((self.S_D,)) / (self.S_D ** 0.5))
            self.observation_bias = nn.Parameter(torch.randn((self.S_D,)) / (self.S_D ** 0.5))
=======
            b = torch.randn((self.S_D,)) / (self.S_D ** 0.5)
            self.input_bias = nn.Parameter(b)
            self.observation_bias = nn.Parameter(-b)
>>>>>>> 52a7894d
        else:
            self.register_buffer("input_bias", torch.zeros((self.S_D,)))
            self.register_buffer("observation_bias", torch.zeros((self.S_D,)))

    def forward(self, trace: Dict[str, Dict[str, torch.Tensor]], **kwargs) -> Dict[str, Dict[str, torch.Tensor]]:
        B, L = trace["environment"]["observation"].shape[:2]

        embd_dict = self.trace_to_embedding(trace)
        embds = torch.stack([
            torch.cat([
                torch.zeros((B, 1, self.S_D)),
                embd_dict["environment"]["observation"][:, :-1]
            ], dim=-2) + self.observation_bias,
            sum(embd_dict["controller"].values()) + self.input_bias
        ], dim=-2).flatten(-3, -2)

        out = self.core(inputs_embeds=embds).last_hidden_state  # [B x 2L x S_D]
        return self.embedding_to_output({
            "controller": out[:, ::2],                          # [B x L x S_D]
            "environment": out[:, 1::2]                         # [B x L x S_D]
        })                                                      # [B x L x ...]



<|MERGE_RESOLUTION|>--- conflicted
+++ resolved
@@ -15,14 +15,9 @@
 
         self.core = TransfoXLModel(self.config)
         if modelArgs.bias:
-<<<<<<< HEAD
-            self.input_bias = nn.Parameter(torch.randn((self.S_D,)) / (self.S_D ** 0.5))
-            self.observation_bias = nn.Parameter(torch.randn((self.S_D,)) / (self.S_D ** 0.5))
-=======
             b = torch.randn((self.S_D,)) / (self.S_D ** 0.5)
             self.input_bias = nn.Parameter(b)
             self.observation_bias = nn.Parameter(-b)
->>>>>>> 52a7894d
         else:
             self.register_buffer("input_bias", torch.zeros((self.S_D,)))
             self.register_buffer("observation_bias", torch.zeros((self.S_D,)))
